--- conflicted
+++ resolved
@@ -1,10 +1,6 @@
 [package]
 name = "snapatac2"
-<<<<<<< HEAD
-version = "2.8.0"
-=======
 version = "2.9.0-dev0"
->>>>>>> a6e82134
 edition = "2021"
 authors = ["Kai Zhang <kai@kzhang.org>"]
 description = "Rust APIs"

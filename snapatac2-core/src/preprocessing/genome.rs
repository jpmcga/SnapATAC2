<<<<<<< HEAD
use anndata::{
    AnnData, AnnDataOp, AnnDataSet, AxisArraysOp, Backend, ElemCollectionOp,
    ArrayElemOp, data::array::utils::to_csr_data,
    container::{ChunkedArrayElem, StackedChunkedArrayElem},
};
use anyhow::{Context, Result};
use bed_utils::bed::{
    tree::{BedTree, GenomeRegions},
    BEDLike, BedGraph, GenomicRange,
};
use indexmap::IndexSet;
=======
use anndata::{container::{ChunkedArrayElem, StackedChunkedArrayElem}, ArrayElemOp};
use bed_utils::bed::{tree::{GenomeRegions, BedTree}, GenomicRange, BedGraph, BEDLike};
use anndata::{AnnDataOp, ElemCollectionOp, AxisArraysOp, AnnDataSet, Backend, AnnData};
use indexmap::{IndexSet, IndexMap};
use ndarray::Array2;
use polars::frame::DataFrame;
>>>>>>> ce8f7292
use nalgebra_sparse::CsrMatrix;
use ndarray::Array2;
use noodles::{core::Position, gff, gff::record::Strand, gtf};
use num::{
    integer::div_ceil,
    traits::{FromPrimitive, Zero},
};
use polars::prelude::{DataFrame, NamedFrom, Series};
use rayon::iter::{IntoParallelIterator, ParallelIterator};
use std::{
    collections::{BTreeMap, HashMap, HashSet},
    fmt::Debug,
    io::BufRead,
    ops::{AddAssign, Range},
    str::FromStr,
};

use super::counter::FeatureCounter;

/// Position is 1-based.
#[derive(Clone, Debug, Eq, PartialEq)]
pub struct Transcript {
    pub transcript_name: Option<String>,
    pub transcript_id: String,
    pub gene_name: String,
    pub gene_id: String,
    pub is_coding: Option<bool>,
    pub chrom: String,
    pub left: Position,
    pub right: Position,
    pub strand: Strand,
}

impl TryFrom<gtf::Record> for Transcript {
    type Error = anyhow::Error;

    fn try_from(record: gtf::Record) -> Result<Self, Self::Error> {
        if record.ty() != "transcript" {
            return Err(anyhow::anyhow!("record is not a transcript"));
        }

        let err_msg =
            |x: &str| -> String { format!("failed to find '{}' in record: {}", x, record) };

        let left = record.start();
        let right = record.end();
        let attributes: HashMap<&str, &str> = record
            .attributes()
            .iter()
            .map(|x| (x.key(), x.value()))
            .collect();
        Ok(Transcript {
            transcript_name: attributes.get("transcript_name").map(|x| x.to_string()),
            transcript_id: attributes
                .get("transcript_id")
                .expect(&err_msg("transcript_id"))
                .to_string(),
            gene_name: attributes
                .get("gene_name")
                .expect(&err_msg("gene_name"))
                .to_string(),
            gene_id: attributes
                .get("gene_id")
                .expect(&err_msg("gene_id"))
                .to_string(),
            is_coding: attributes
                .get("transcript_type")
                .map(|x| *x == "protein_coding"),
            chrom: record.reference_sequence_name().to_string(),
            left,
            right,
            strand: match record.strand() {
                None => Strand::None,
                Some(gtf::record::Strand::Forward) => Strand::Forward,
                Some(gtf::record::Strand::Reverse) => Strand::Reverse,
            },
        })
    }
}

impl TryFrom<gff::Record> for Transcript {
    type Error = anyhow::Error;

    fn try_from(record: gff::Record) -> Result<Self, Self::Error> {
        if record.ty() != "transcript" {
            return Err(anyhow::anyhow!("record is not a transcript"));
        }

        let err_msg =
            |x: &str| -> String { format!("failed to find '{}' in record: {}", x, record) };

        let left = record.start();
        let right = record.end();
        let attributes: HashMap<&str, &str> = record
            .attributes()
            .iter()
            .map(|x| (x.key(), x.value()))
            .collect();
        Ok(Transcript {
            transcript_name: attributes.get("transcript_name").map(|x| x.to_string()),
            transcript_id: attributes
                .get("transcript_id")
                .expect(&err_msg("transcript_id"))
                .to_string(),
            gene_name: attributes
                .get("gene_name")
                .expect(&err_msg("gene_name"))
                .to_string(),
            gene_id: attributes
                .get("gene_id")
                .expect(&err_msg("gene_id"))
                .to_string(),
            is_coding: attributes
                .get("transcript_type")
                .map(|x| *x == "protein_coding"),
            chrom: record.reference_sequence_name().to_string(),
            left,
            right,
            strand: record.strand(),
        })
    }
}

impl Transcript {
    pub fn get_tss(&self) -> Option<usize> {
        match self.strand {
            Strand::Forward => Some(<Position as TryInto<usize>>::try_into(self.left).unwrap() - 1),
            Strand::Reverse => {
                Some(<Position as TryInto<usize>>::try_into(self.right).unwrap() - 1)
            }
            _ => None,
        }
    }
}

pub fn read_transcripts_from_gtf<R>(input: R) -> Result<Vec<Transcript>>
where
    R: BufRead,
{
    gtf::Reader::new(input)
        .records()
        .try_fold(Vec::new(), |mut acc, rec| {
            if let Ok(transcript) = rec?.try_into() {
                acc.push(transcript);
            }
            Ok(acc)
        })
}

pub fn read_transcripts_from_gff<R>(input: R) -> Result<Vec<Transcript>>
where
    R: BufRead,
{
    gff::Reader::new(input)
        .records()
        .try_fold(Vec::new(), |mut acc, rec| {
            if let Ok(transcript) = rec?.try_into() {
                acc.push(transcript);
            }
            Ok(acc)
        })
}

pub struct Promoters {
    pub regions: GenomeRegions<GenomicRange>,
    pub transcripts: Vec<Transcript>,
}

impl Promoters {
    pub fn new(
        transcripts: Vec<Transcript>,
        upstream: u64,
        downstream: u64,
        include_gene_body: bool,
    ) -> Self {
        let regions = transcripts
            .iter()
            .map(|transcript| {
                let left =
                    (<Position as TryInto<usize>>::try_into(transcript.left).unwrap() - 1) as u64;
                let right =
                    (<Position as TryInto<usize>>::try_into(transcript.right).unwrap() - 1) as u64;
                let (start, end) = match transcript.strand {
                    Strand::Forward => (
                        left.saturating_sub(upstream),
                        downstream + (if include_gene_body { right } else { left }),
                    ),
                    Strand::Reverse => (
                        (if include_gene_body { left } else { right }).saturating_sub(downstream),
                        right + upstream,
                    ),
                    _ => panic!("Miss strand information for {}", transcript.transcript_id),
                };
                GenomicRange::new(transcript.chrom.clone(), start, end)
            })
            .collect();
        Promoters {
            regions,
            transcripts,
        }
    }
}

#[derive(Debug, Clone, Eq, PartialEq)]
pub struct ChromSizes(IndexMap<String, u64>);

impl ChromSizes {
    pub fn get(&self, chrom: &str) -> Option<u64> {
        self.0.get(chrom).copied()
    }
}

impl<S> FromIterator<(S, u64)> for ChromSizes
where
    S: Into<String>,
{
    fn from_iter<T: IntoIterator<Item = (S, u64)>>(iter: T) -> Self {
        ChromSizes(iter.into_iter().map(|(s, l)| (s.into(), l)).collect())
    }
}

impl IntoIterator for ChromSizes {
    type Item = (String, u64);
    type IntoIter = indexmap::map::IntoIter<String, u64>;

    fn into_iter(self) -> Self::IntoIter {
        self.0.into_iter()
    }
}

impl ChromSizes {
    pub fn to_dataframe(&self) -> DataFrame {
        DataFrame::new(vec![
            Series::new(
                "reference_seq_name",
                self.0.iter().map(|x| x.0.clone()).collect::<Series>(),
            ),
            Series::new(
                "reference_seq_length",
                self.0.iter().map(|x| x.1).collect::<Series>(),
            ),
        ])
        .unwrap()
    }
}

/// 0-based index that maps genomic loci to integers.
#[derive(Debug, Clone)]
pub struct GenomeBaseIndex {
    chroms: IndexSet<String>,
    base_accum_len: Vec<u64>,
    binned_accum_len: Vec<u64>,
    step: usize,
}

impl GenomeBaseIndex {
    pub fn new(chrom_sizes: &ChromSizes) -> Self {
        let mut acc = 0;
        let base_accum_len = chrom_sizes
            .0
            .iter()
            .map(|(_, length)| {
                acc += length;
                acc
            })
            .collect::<Vec<_>>();
        Self {
            chroms: chrom_sizes.0.iter().map(|x| x.0.clone()).collect(),
            binned_accum_len: base_accum_len.clone(),
            base_accum_len,
            step: 1,
        }
    }

    /// Retreive the range of a chromosome.
    pub fn get_range(&self, chr: &str) -> Option<Range<usize>> {
        let i = self.chroms.get_index_of(chr)?;
        let end = self.binned_accum_len[i];
        let start = if i == 0 {
            0
        } else {
            self.binned_accum_len[i - 1]
        };
        Some(start as usize..end as usize)
    }

    pub fn to_index(&self) -> anndata::data::index::Index {
        self.chrom_sizes()
            .map(|(chrom, length)| {
                let i = anndata::data::index::Interval {
                    start: 0,
                    end: length as usize,
                    size: self.step,
                    step: self.step,
                };
                (chrom.to_owned(), i)
            })
            .collect()
    }

    /// Number of indices.
    pub fn len(&self) -> usize {
        self.binned_accum_len
            .last()
            .map(|x| *x as usize)
            .unwrap_or(0)
    }

    pub fn chrom_sizes(&self) -> impl Iterator<Item = (&String, u64)> + '_ {
        let mut prev = 0;
        self.chroms
            .iter()
            .zip(self.base_accum_len.iter())
            .map(move |(chrom, acc)| {
                let length = acc - prev;
                prev = *acc;
                (chrom, length)
            })
    }

    /// Check if the index contains the given chromosome.
    pub fn contain_chrom(&self, chrom: &str) -> bool {
        self.chroms.contains(chrom)
    }

    pub fn with_step(&self, s: usize) -> Self {
        let mut prev = 0;
        let mut acc_low_res = 0;
<<<<<<< HEAD
        let binned_accum_len = self
            .base_accum_len
            .iter()
            .map(|acc| {
                let length = acc - prev;
                prev = *acc;
                acc_low_res += length.div_ceil(s as u64);
                acc_low_res
            })
            .collect();
=======
        let binned_accum_len = self.base_accum_len.iter().map(|acc| {
            let length = acc - prev;
            prev = *acc;
            acc_low_res += num::Integer::div_ceil(&length, &(s as u64));
            acc_low_res
        }).collect();
>>>>>>> ce8f7292
        Self {
            chroms: self.chroms.clone(),
            base_accum_len: self.base_accum_len.clone(),
            binned_accum_len,
            step: s,
        }
    }

    /// Given a genomic position, return the corresponding index.
    pub fn get_position(&self, chrom: &str, pos: u64) -> usize {
        let i = self.chroms.get_index_of(chrom).expect(format!("Chromosome {} not found", chrom).as_str());
        let size = if i == 0 {
            self.base_accum_len[i]
        } else {
            self.base_accum_len[i] - self.base_accum_len[i - 1]
        };
        if pos as u64 >= size {
            panic!("Position {} is out of range for chromosome {}", pos, chrom);
        }
        let pos = (pos as usize) / self.step;
        if i == 0 {
            pos
        } else {
            self.binned_accum_len[i - 1] as usize + pos
        }
    }

    /// O(log(N)). Given a index, find the corresponding chromosome.
    pub fn get_chrom(&self, pos: usize) -> &String {
        let i = pos as u64;
        let j = match self.binned_accum_len.binary_search(&i) {
            Ok(j) => j + 1,
            Err(j) => j,
        };
        self.chroms.get_index(j).unwrap()
    }

    /// O(log(N)). Given a index, find the corresponding chromosome and position.
    pub fn get_locus(&self, pos: usize) -> GenomicRange {
        let i = pos as u64;
        match self.binned_accum_len.binary_search(&i) {
            Ok(j) => {
                let chr = self.chroms.get_index(j + 1).unwrap();
                let acc = self.base_accum_len[j + 1];
                let size = acc - self.base_accum_len[j];
                let start = 0;
                let end = (start + self.step as u64).min(size);
                GenomicRange::new(chr, start, end)
            }
            Err(j) => {
                let chr = self.chroms.get_index(j).unwrap();
                let acc = self.base_accum_len[j];
                let size = if j == 0 {
                    acc
                } else {
                    acc - self.base_accum_len[j - 1]
                };
                let prev = if j == 0 {
                    0
                } else {
                    self.binned_accum_len[j - 1]
                };
                let start = (i - prev) * self.step as u64;
                let end = (start + self.step as u64).min(size);
                GenomicRange::new(chr, start, end)
            }
        }
    }

    // Given a base index, find the corresponding index in the downsampled matrix.
    fn get_coarsed_position(&self, pos: usize) -> usize {
        if self.step <= 1 {
            pos
        } else {
            let i = pos as u64;
            match self.base_accum_len.binary_search(&i) {
                Ok(j) => self.binned_accum_len[j] as usize,
                Err(j) => {
                    let (acc, acc_low_res) = if j == 0 {
                        (0, 0)
                    } else {
                        (self.base_accum_len[j - 1], self.binned_accum_len[j - 1])
                    };
                    (acc_low_res + (i - acc) / self.step as u64) as usize
                }
            }
        }
    }
}

/// `ChromValues` is a type alias for a vector of `BedGraph<N>` objects.
/// Each `BedGraph` instance represents a genomic region along with a
/// numerical value (like coverage or score).
pub type ChromValues<N> = Vec<BedGraph<N>>;

/// `ChromValueIter` represents an iterator over the chromosome values.
/// Each item in the iterator is a tuple of a vector of `ChromValues<N>` objects,
/// a start index, and an end index.
pub struct ChromValueIter<I> {
    iter: I,
    regions: Vec<GenomicRange>,
    length: usize,
}

impl<'a, I, T> ChromValueIter<I>
where
    I: ExactSizeIterator<Item = (CsrMatrix<T>, usize, usize)> + 'a,
    T: Copy,
{
    /// Aggregate the values in the iterator by the given `FeatureCounter`.
    pub fn aggregate_by<C>(
        self,
        mut counter: C,
    ) -> impl ExactSizeIterator<Item = (CsrMatrix<T>, usize, usize)>
    where
        C: FeatureCounter<Value = T> + Clone + Sync,
        T: Sync + Send + num::ToPrimitive,
    {
        let n_col = counter.num_features();
        counter.reset();
        self.iter.map(move |(mat, i, j)| {
            let n = j - i;
            let vec = (0..n)
                .into_par_iter()
                .map(|k| {
                    let row = mat.get_row(k).unwrap();
                    let mut coverage = counter.clone();
                    row.col_indices()
                        .into_iter()
                        .zip(row.values())
                        .for_each(|(idx, val)| {
                            coverage.insert(&self.regions[*idx], *val);
                        });
                    coverage.get_counts()
                })
                .collect::<Vec<_>>();
            let (r, c, offset, ind, data) = to_csr_data(vec, n_col);
            (CsrMatrix::try_from_csr_data(r,c,offset,ind, data).unwrap(), i, j)
        })
    }
<<<<<<< HEAD

    /// Count the fraction of the records in the given regions.
    pub fn fraction_in_regions<D>(
        self,
        regions: &'a Vec<BedTree<D>>,
    ) -> impl ExactSizeIterator<Item = (Vec<Vec<f64>>, usize, usize)> + 'a {
        let k = regions.len();
        self.map(move |(values, start, end)| {
            let frac = values
                .into_iter()
                .map(|xs| {
                    let n = xs.len() as f64;
                    let mut counts = vec![0.0; k];
                    xs.into_iter().for_each(|x| {
                        regions.iter().enumerate().for_each(|(i, r)| {
                            if r.is_overlapped(&x) {
                                counts[i] += 1.0;
                            }
                        })
                    });
                    counts.iter_mut().for_each(|x| *x /= n);
                    counts
                })
                .collect::<Vec<_>>();
            (frac, start, end)
        })
    }
=======
>>>>>>> ce8f7292
}

impl<I, T> Iterator for ChromValueIter<I>
where
    I: Iterator<Item = (CsrMatrix<T>, usize, usize)>,
    T: Copy,
{
    type Item = (Vec<ChromValues<T>>, usize, usize);

    fn next(&mut self) -> Option<Self::Item> {
        self.iter.next().map(|(x, start, end)| {
            let values = x
                .row_iter()
                .map(|row| {
                    row.col_indices()
                        .iter()
                        .zip(row.values())
                        .map(|(i, v)| BedGraph::from_bed(&self.regions[*i], *v))
                        .collect()
                })
                .collect();
            (values, start, end)
        })
    }
}

impl<I, T> ExactSizeIterator for ChromValueIter<I>
where
    I: Iterator<Item = (CsrMatrix<T>, usize, usize)>,
    T: Copy,
{
    fn len(&self) -> usize {
        self.length
    }
}

/// `GenomeCoverage` represents a genome's base-resolution coverage.
/// It stores the coverage as an iterator of tuples, each containing a
/// compressed sparse row matrix, a start index, and an end index.
/// It also keeps track of the resolution and excluded chromosomes.
pub struct GenomeCoverage<I> {
    index: GenomeBaseIndex,
    coverage: I,
    resolution: usize,
    exclude_chroms: HashSet<String>,
}

impl<I> GenomeCoverage<I>
where
    I: ExactSizeIterator<Item = (CsrMatrix<u8>, usize, usize)>,
{
    pub fn new(chrom_sizes: ChromSizes, coverage: I) -> Self {
        Self {
            index: GenomeBaseIndex::new(&chrom_sizes),
            coverage,
            resolution: 1,
            exclude_chroms: HashSet::new(),
        }
    }

    pub fn get_gindex(&self) -> GenomeBaseIndex {
        if !self.exclude_chroms.is_empty() {
            let chr_sizes = ChromSizes(
                self.index
                    .chrom_sizes()
                    .filter_map(|(chr, size)| {
                        if self.exclude_chroms.contains(chr) {
                            None
                        } else {
                            Some((chr.clone(), size))
                        }
                    })
                    .collect(),
            );
            GenomeBaseIndex::new(&chr_sizes).with_step(self.resolution)
        } else {
            self.index.with_step(self.resolution)
        }
    }

    /// Set the resolution of the coverage matrix.
    pub fn with_resolution(mut self, s: usize) -> Self {
        self.resolution = s;
        self
    }

    pub fn exclude(mut self, chroms: &[&str]) -> Self {
        self.exclude_chroms = chroms
            .iter()
            .filter(|x| self.index.chroms.contains(**x))
            .map(|x| x.to_string())
            .collect();
        self
    }

    /// Convert the coverage matrix into a vector of `BedGraph` objects.
    pub fn into_chrom_values<T: Zero + FromPrimitive + AddAssign + Send>(
        self,
    ) -> impl ExactSizeIterator<Item = (Vec<ChromValues<T>>, usize, usize)> {
        if !self.exclude_chroms.is_empty() {
            todo!("Implement exclude_chroms")
        }
        let index = self.get_gindex();
        self.coverage.map(move |(mat, i, j)| {
            let n = j - i;
            let values = (0..n)
                .into_par_iter()
                .map(|k| {
                    let row = mat.get_row(k).unwrap();
                    let row_entry_iter = row.col_indices().into_iter().zip(row.values());
                    if index.step <= 1 {
                        row_entry_iter
                            .map(|(idx, val)| {
                                let region = index.get_locus(*idx);
                                BedGraph::from_bed(&region, T::from_u8(*val).unwrap())
                            })
                            .collect::<Vec<_>>()
                    } else {
                        let mut count: BTreeMap<usize, T> = BTreeMap::new();
                        row_entry_iter.for_each(|(idx, val)| {
                            let i = index.get_coarsed_position(*idx);
                            let val = T::from_u8(*val).unwrap();
                            *count.entry(i).or_insert(Zero::zero()) += val;
                        });
                        count
                            .into_iter()
                            .map(|(i, val)| {
                                let region = index.get_locus(i);
                                BedGraph::from_bed(&region, val)
                            })
                            .collect::<Vec<_>>()
                    }
                })
                .collect();
            (values, i, j)
        })
    }

    /// Output the raw coverage matrix.
    pub fn into_values<T: Zero + FromPrimitive + AddAssign + Send>(
        self,
    ) -> impl ExactSizeIterator<Item = (CsrMatrix<T>, usize, usize)> {
        let index = self.get_gindex();
        let ori_index = self.index;
        self.coverage.map(move |(mat, i, j)| {
            let new_mat = if self.resolution <= 1 && self.exclude_chroms.is_empty() {
                let (pattern, data) = mat.into_pattern_and_values();
                let new_data = data
                    .into_iter()
                    .map(|x| T::from_u8(x).unwrap())
                    .collect::<Vec<_>>();
                CsrMatrix::try_from_pattern_and_values(pattern, new_data).unwrap()
            } else {
                let n = j - i;
                let vec = (0..n)
                    .into_par_iter()
                    .map(|k| {
                        let row = mat.get_row(k).unwrap();
                        let mut count: BTreeMap<usize, T> = BTreeMap::new();
                        row.col_indices()
                            .into_iter()
                            .zip(row.values())
                            .for_each(|(idx, val)| {
                                let locus = ori_index.get_locus(*idx);
                                if self.exclude_chroms.is_empty()
                                    || !self.exclude_chroms.contains(locus.chrom())
                                {
                                    let i = index.get_position(locus.chrom(), locus.start());
                                    let val = T::from_u8(*val).unwrap();
                                    *count.entry(i).or_insert(Zero::zero()) += val;
                                }
                            });
                        count.into_iter().collect::<Vec<_>>()
                    })
                    .collect::<Vec<_>>();
                let (r, c, offset, ind, data) = to_csr_data(vec, index.len());
                CsrMatrix::try_from_csr_data(r,c,offset,ind, data).unwrap()
            };
            (new_mat, i, j)
        })
    }

    /// Aggregate the coverage by a feature counter.
    pub fn aggregate_by<C, T>(
        self,
        mut counter: C,
    ) -> impl ExactSizeIterator<Item = (CsrMatrix<T>, usize, usize)>
    where
        C: FeatureCounter<Value = T> + Clone + Sync,
        T: Send,
    {
        if !self.exclude_chroms.is_empty() {
            todo!("Implement exclude_chroms")
        }
        let n_col = counter.num_features();
        counter.reset();
        let index = self.index;
        self.coverage.map(move |(mat, i, j)| {
            let n = j - i;
            let vec = (0..n)
                .into_par_iter()
                .map(|k| {
                    let row = mat.get_row(k).unwrap();
                    let mut coverage = counter.clone();
                    row.col_indices()
                        .into_iter()
                        .zip(row.values())
                        .for_each(|(idx, val)| {
                            coverage.insert(&index.get_locus(*idx), *val);
                        });
                    coverage.get_counts()
                })
                .collect::<Vec<_>>();
            let (r, c, offset, ind, data) = to_csr_data(vec, n_col);
            (CsrMatrix::try_from_csr_data(r,c,offset,ind, data).unwrap(), i, j)
        })
    }
}

pub struct ContactMap<I> {
    index: GenomeBaseIndex,
    coverage: I,
    resolution: usize,
}

impl<I> ContactMap<I>
where
    I: ExactSizeIterator<Item = (CsrMatrix<u8>, usize, usize)>,
{
    pub fn new(chrom_sizes: ChromSizes, coverage: I) -> Self {
        Self {
            index: GenomeBaseIndex::new(&chrom_sizes),
            coverage,
            resolution: 1,
        }
    }

    pub fn get_gindex(&self) -> GenomeBaseIndex {
        self.index.with_step(self.resolution)
    }

    /// Set the resolution of the coverage matrix.
    pub fn with_resolution(mut self, s: usize) -> Self {
        self.resolution = s;
        self
    }

    /// Output the raw coverage matrix.
    pub fn into_values<T: Zero + FromPrimitive + AddAssign + Send>(
        self,
    ) -> impl ExactSizeIterator<Item = (CsrMatrix<T>, usize, usize)> {
        let index = self.get_gindex();
        let ori_index = self.index;
        let genome_size = ori_index.len();
        let new_size = index.len();
        self.coverage.map(move |(mat, i, j)| {
            let new_mat = if self.resolution <= 1 {
                let (pattern, data) = mat.into_pattern_and_values();
                let new_data = data
                    .into_iter()
                    .map(|x| T::from_u8(x).unwrap())
                    .collect::<Vec<_>>();
                CsrMatrix::try_from_pattern_and_values(pattern, new_data).unwrap()
            } else {
                let n = j - i;
                let vec = (0..n)
                    .into_par_iter()
                    .map(|k| {
                        let row = mat.get_row(k).unwrap();
                        let mut count: BTreeMap<usize, T> = BTreeMap::new();
                        row.col_indices()
                            .into_iter()
                            .zip(row.values())
                            .for_each(|(idx, val)| {
                                let ridx = idx / genome_size;
                                let cidx = idx % genome_size;
                                let locus1 = ori_index.get_locus(ridx);
                                let locus2 = ori_index.get_locus(cidx);
                                let i1 = index.get_position(locus1.chrom(), locus1.start());
                                let i2 = index.get_position(locus2.chrom(), locus2.start());
                                let i = i1 * new_size + i2;
                                let val = T::from_u8(*val).unwrap();
                                *count.entry(i).or_insert(Zero::zero()) += val;
                            });
                        count.into_iter().collect::<Vec<_>>()
                    })
                    .collect::<Vec<_>>();
                let (r, c, offset, ind, data) = to_csr_data(vec, new_size * new_size);
                CsrMatrix::try_from_csr_data(r,c,offset,ind, data).unwrap()
            };
            (new_mat, i, j)
        })
    }
}

/// The `SnapData` trait represents an interface for reading and
/// manipulating single-cell assay data. It extends the `AnnDataOp` trait,
/// adding methods for reading chromosome sizes and genome-wide base-resolution coverage.
pub trait SnapData: AnnDataOp {
    type CountIter: ExactSizeIterator<Item = (CsrMatrix<u8>, usize, usize)>;

    /// Return chromosome names and sizes.
    fn read_chrom_sizes(&self) -> Result<ChromSizes> {
        let df = self
            .uns()
            .get_item::<DataFrame>("reference_sequences")?
            .context("key 'reference_sequences' is not present in the '.uns'")?;
        let chrs = df.column("reference_seq_name").unwrap().utf8()?;
        let chr_sizes = df.column("reference_seq_length").unwrap().u64()?;
<<<<<<< HEAD
        let res = chrs
            .into_iter()
            .flatten()
            .map(|x| x.to_string())
            .zip(chr_sizes.into_iter().flatten())
            .collect();
        Ok(ChromSizes(res))
=======
        let res = chrs.into_iter().flatten().map(|x| x.to_string())
            .zip(chr_sizes.into_iter().flatten()).collect();
        Ok(res)
>>>>>>> ce8f7292
    }

    /// Read insertion counts stored in the `.obsm['insertion']` matrix.
    fn insertion_count_iter(&self, chunk_size: usize) -> Result<GenomeCoverage<Self::CountIter>>;

    fn contact_count_iter(&self, chunk_size: usize) -> Result<ContactMap<Self::CountIter>>;

    /// Read counts stored in the `X` matrix.
    fn read_chrom_values(
        &self,
        chunk_size: usize,
    ) -> Result<ChromValueIter<<<Self as AnnDataOp>::X as ArrayElemOp>::ArrayIter<CsrMatrix<u32>>>>
    {
        let regions = self
            .var_names()
            .into_vec()
            .into_iter()
            .map(|x| GenomicRange::from_str(x.as_str()).unwrap())
            .collect();
        Ok(ChromValueIter {
            regions,
            iter: self.x().iter(chunk_size),
            length: div_ceil(self.n_obs(), chunk_size),
        })
    }

    /// Compute the fraction of reads in each region.
    fn frip<D>(&self, regions: &Vec<BedTree<D>>) -> Result<Array2<f64>> {
<<<<<<< HEAD
        let chrom_values = self.read_chrom_values(2000)?;
        let vec = chrom_values
            .fraction_in_regions(regions)
            .map(|x| x.0)
            .flatten()
            .flatten()
            .collect::<Vec<_>>();
=======
        let vec = fraction_in_regions(self.raw_count_iter(2000)?.into_chrom_values(), regions)
            .map(|x| x.0).flatten().flatten().collect::<Vec<_>>();
>>>>>>> ce8f7292
        Array2::from_shape_vec((self.n_obs(), regions.len()), vec).map_err(Into::into)
    }
}

/// Count the fraction of the records in the given regions.
fn fraction_in_regions<'a, I, D>(
    iter: I, regions: &'a Vec<BedTree<D>>,
) -> impl Iterator<Item = (Vec<Vec<f64>>, usize, usize)> + 'a
where
    I: Iterator<Item = (Vec<ChromValues<f64>>, usize, usize)> + 'a,
{
    let k = regions.len();
    iter.map(move |(values, start, end)| {
        let frac = values.into_iter().map(|xs| {
            let sum = xs.iter().map(|x| x.value).sum::<f64>();
            let mut counts = vec![0.0; k];
            xs.into_iter().for_each(|x|
                regions.iter().enumerate().for_each(|(i, r)| {
                    if r.is_overlapped(&x) {
                        counts[i] += x.value;
                    }
                })
            );
            counts.iter_mut().for_each(|x| *x /= sum);
            counts
        }).collect::<Vec<_>>();
        (frac, start, end)
    })
}

impl<B: Backend> SnapData for AnnData<B> {
    type CountIter = ChunkedArrayElem<B, CsrMatrix<u8>>;

    fn insertion_count_iter(&self, chunk_size: usize) -> Result<GenomeCoverage<Self::CountIter>> {
        Ok(GenomeCoverage::new(
            self.read_chrom_sizes()?,
            self.obsm().get_item_iter("insertion", chunk_size).unwrap(),
        ))
    }

    fn contact_count_iter(&self, chunk_size: usize) -> Result<ContactMap<Self::CountIter>> {
        Ok(ContactMap::new(
            self.read_chrom_sizes()?,
            self.obsm().get_item_iter("contact", chunk_size).unwrap(),
        ))
    }
}

impl<B: Backend> SnapData for AnnDataSet<B> {
    type CountIter = StackedChunkedArrayElem<B, CsrMatrix<u8>>;

    fn insertion_count_iter(&self, chunk_size: usize) -> Result<GenomeCoverage<Self::CountIter>> {
        Ok(GenomeCoverage::new(
            self.read_chrom_sizes()?,
            self.adatas()
                .inner()
                .get_obsm()
                .get_item_iter("insertion", chunk_size)
                .unwrap(),
        ))
    }

    fn contact_count_iter(&self, chunk_size: usize) -> Result<ContactMap<Self::CountIter>> {
        Ok(ContactMap::new(
            self.read_chrom_sizes()?,
            self.adatas()
                .inner()
                .get_obsm()
                .get_item_iter("contact", chunk_size)
                .unwrap(),
        ))
    }
}

#[cfg(test)]
mod tests {
    use super::*;
    use bed_utils::bed::BEDLike;

    #[test]
    fn test_index1() {
        let chrom_sizes = vec![
            ("1".to_owned(), 13),
            ("2".to_owned(), 71),
            ("3".to_owned(), 100),
        ].into_iter().collect();
        let mut index = GenomeBaseIndex::new(&chrom_sizes);

        assert_eq!(index.get_range("1").unwrap(), 0..13);
        assert_eq!(index.get_range("2").unwrap(), 13..84);
        assert_eq!(index.get_range("3").unwrap(), 84..184);

        assert_eq!(
            chrom_sizes.clone(),
            ChromSizes(
                index
                    .chrom_sizes()
                    .map(|(a, b)| (a.to_owned(), b))
                    .collect()
            ),
        );

        [
            (0, "1:0-1"),
            (12, "1:12-13"),
            (13, "2:0-1"),
            (100, "3:16-17"),
        ]
        .into_iter()
        .for_each(|(i, txt)| {
            let locus = GenomicRange::from_str(txt).unwrap();
            assert_eq!(index.get_locus(i), locus);
            assert_eq!(index.get_position(locus.chrom(), locus.start()), i);
        });

        index = index.with_step(2);
        [(0, "1:0-2"), (6, "1:12-13"), (7, "2:0-2"), (11, "2:8-10")]
            .into_iter()
            .for_each(|(i, txt)| {
                let locus = GenomicRange::from_str(txt).unwrap();
                assert_eq!(index.get_locus(i), locus);
                assert_eq!(index.get_position(locus.chrom(), locus.start()), i);
            });

        index = index.with_step(3);
        [
            (0, "1:0-3"),
            (2, "1:6-9"),
            (4, "1:12-13"),
            (5, "2:0-3"),
            (29, "3:0-3"),
            (62, "3:99-100"),
        ]
        .into_iter()
        .for_each(|(i, txt)| {
            let locus = GenomicRange::from_str(txt).unwrap();
            assert_eq!(index.get_locus(i), locus);
            assert_eq!(index.get_position(locus.chrom(), locus.start()), i);
        });
    }

    #[test]
    fn test_index2() {
        let chrom_sizes = vec![
            ("1".to_owned(), 13),
            ("2".to_owned(), 71),
            ("3".to_owned(), 100),
        ].into_iter().collect();

        let index = GenomeBaseIndex::new(&chrom_sizes);
        [(0, 0), (12, 12), (13, 13), (100, 100)]
            .into_iter()
            .for_each(|(i, i_)| assert_eq!(index.get_coarsed_position(i), i_));

        let index2 = index.with_step(2);
        [
            (0, 0),
            (1, 0),
            (2, 1),
            (3, 1),
            (4, 2),
            (5, 2),
            (6, 3),
            (7, 3),
            (8, 4),
            (9, 4),
            (10, 5),
            (11, 5),
            (12, 6),
            (13, 7),
            (14, 7),
            (15, 8),
        ]
        .into_iter()
        .for_each(|(i1, i2)| {
            assert_eq!(index2.get_coarsed_position(i1), i2);
            let locus = index.get_locus(i1);
            assert_eq!(index2.get_position(locus.chrom(), locus.start()), i2);
        });
    }

    #[test]
    fn test_read_transcript() {
        let gff = "chr1\tHAVANA\tgene\t11869\t14409\t.\t+\t.\tgene_id=ENSG00000223972.5;gene_type=transcribed_unprocessed_pseudogene;gene_name=DDX11L1;level=2;hgnc_id=HGNC:37102;havana_gene=OTTHUMG00000000961.2\n\
                     chr1\tHAVANA\ttranscript\t11869\t14409\t.\t+\t.\tgene_id=ENSG00000223972.5;transcript_id=ENST00000456328.2;gene_type=transcribed_unprocessed_pseudogene;gene_name=DDX11L1;transcript_type=processed_transcript;transcript_name=DDX11L1-202;level=2;transcript_support_level=1\n\
                     chr1\tHAVANA\texon\t11869\t12227\t.\t+\t.\tgene_id=ENSG00000223972.5;transcript_id=ENST00000456328.2;gene_type=transcribed_unprocessed_pseudogene;gene_name=DDX11L1;transcript_type=processed_transcript;transcript_name=DDX11L1-202;exon_number=1\n\
                     chr1\tHAVANA\texon\t12613\t12721\t.\t+\t.\tgene_id=ENSG00000223972.5;transcript_id=ENST00000456328.2;gene_type=transcribed_unprocessed_pseudogene;gene_name=DDX11L1;transcript_type=processed_transcript;transcript_name=DDX11L1-202;exon_number=2\n\
                     chr1\tHAVANA\texon\t13221\t14409\t.\t+\t.\tgene_id=ENSG00000223972.5;transcript_id=ENST00000456328.2;gene_type=transcribed_unprocessed_pseudogene;gene_name=DDX11L1;transcript_type=processed_transcript;transcript_name=DDX11L1-202;exon_number=3";

        let gtf = "chr1\tHAVANA\tgene\t11869\t14409\t.\t+\t.\tgene_id \"ENSG00000223972.5\"; gene_type \"transcribed_unprocessed_pseudogene\"; gene_name \"DDX11L1\"; level 2; hgnc_id \"HGNC:37102\"; havana_gene \"OTTHUMG00000000961.2\";\n\
            chr1\tHAVANA\ttranscript\t11869\t14409\t.\t+\t.\tgene_id \"ENSG00000223972.5\"; transcript_id \"ENST00000456328.2\"; gene_type \"transcribed_unprocessed_pseudogene\"; gene_name \"DDX11L1\"; transcript_type \"processed_transcript\"; transcript_name \"DDX11L1-202\"; level 2; transcript_support_level \"1\"; hgnc_id \"HGNC:37102\"; tag \"basic\"; havana_gene \"OTTHUMG00000000961.2\"; havana_transcript \"OTTHUMT00000362751.1\";\n\
            chr1\tHAVANA\texon\t11869\t12227\t.\t+\t.\tgene_id \"ENSG00000223972.5\"; transcript_id \"ENST00000456328.2\"; gene_type \"transcribed_unprocessed_pseudogene\"; gene_name \"DDX11L1\"; transcript_type \"processed_transcript\"; transcript_name \"DDX11L1-202\"; exon_number 1; exon_id \"ENSE00002234944.1\"; level 2; transcript_support_level \"1\"; hgnc_id \"HGNC:37102\"; tag \"basic\"; havana_gene \"OTTHUMG00000000961.2\"; havana_transcript \"OTTHUMT00000362751.1\";\n\
            chr1\tHAVANA\texon\t12613\t12721\t.\t+\t.\tgene_id \"ENSG00000223972.5\"; transcript_id \"ENST00000456328.2\"; gene_type \"transcribed_unprocessed_pseudogene\"; gene_name \"DDX11L1\"; transcript_type \"processed_transcript\"; transcript_name \"DDX11L1-202\"; exon_number 2; exon_id \"ENSE00003582793.1\"; level 2; transcript_support_level \"1\"; hgnc_id \"HGNC:37102\"; tag \"basic\"; havana_gene \"OTTHUMG00000000961.2\"; havana_transcript \"OTTHUMT00000362751.1\";\n\
            chr1\tHAVANA\texon\t13221\t14409\t.\t+\t.\tgene_id \"ENSG00000223972.5\"; transcript_id \"ENST00000456328.2\"; gene_type \"transcribed_unprocessed_pseudogene\"; gene_name \"DDX11L1\"; transcript_type \"processed_transcript\"; transcript_name \"DDX11L1-202\"; exon_number 3; exon_id \"ENSE00002312635.1\"; level 2; transcript_support_level \"1\"; hgnc_id \"HGNC:37102\"; tag \"basic\"; havana_gene \"OTTHUMG00000000961.2\"; havana_transcript \"OTTHUMT00000362751.1\";";

        let expected = Transcript {
            transcript_name: Some("DDX11L1-202".to_string()),
            transcript_id: "ENST00000456328.2".to_string(),
            gene_name: "DDX11L1".to_string(),
            gene_id: "ENSG00000223972.5".to_string(),
            is_coding: Some(false),
            chrom: "chr1".to_string(),
            left: Position::try_from(11869).unwrap(),
            right: Position::try_from(14409).unwrap(),
            strand: Strand::Forward,
        };
        assert_eq!(
            read_transcripts_from_gff(gff.as_bytes()).unwrap()[0],
            expected
        );
        assert_eq!(
            read_transcripts_from_gtf(gtf.as_bytes()).unwrap()[0],
            expected
        );
    }
}<|MERGE_RESOLUTION|>--- conflicted
+++ resolved
@@ -1,23 +1,9 @@
-<<<<<<< HEAD
-use anndata::{
-    AnnData, AnnDataOp, AnnDataSet, AxisArraysOp, Backend, ElemCollectionOp,
-    ArrayElemOp, data::array::utils::to_csr_data,
-    container::{ChunkedArrayElem, StackedChunkedArrayElem},
-};
-use anyhow::{Context, Result};
-use bed_utils::bed::{
-    tree::{BedTree, GenomeRegions},
-    BEDLike, BedGraph, GenomicRange,
-};
-use indexmap::IndexSet;
-=======
 use anndata::{container::{ChunkedArrayElem, StackedChunkedArrayElem}, ArrayElemOp};
 use bed_utils::bed::{tree::{GenomeRegions, BedTree}, GenomicRange, BedGraph, BEDLike};
 use anndata::{AnnDataOp, ElemCollectionOp, AxisArraysOp, AnnDataSet, Backend, AnnData};
 use indexmap::{IndexSet, IndexMap};
 use ndarray::Array2;
 use polars::frame::DataFrame;
->>>>>>> ce8f7292
 use nalgebra_sparse::CsrMatrix;
 use ndarray::Array2;
 use noodles::{core::Position, gff, gff::record::Strand, gtf};
@@ -346,25 +332,12 @@
     pub fn with_step(&self, s: usize) -> Self {
         let mut prev = 0;
         let mut acc_low_res = 0;
-<<<<<<< HEAD
-        let binned_accum_len = self
-            .base_accum_len
-            .iter()
-            .map(|acc| {
-                let length = acc - prev;
-                prev = *acc;
-                acc_low_res += length.div_ceil(s as u64);
-                acc_low_res
-            })
-            .collect();
-=======
         let binned_accum_len = self.base_accum_len.iter().map(|acc| {
             let length = acc - prev;
             prev = *acc;
             acc_low_res += num::Integer::div_ceil(&length, &(s as u64));
             acc_low_res
         }).collect();
->>>>>>> ce8f7292
         Self {
             chroms: self.chroms.clone(),
             base_accum_len: self.base_accum_len.clone(),
@@ -505,36 +478,6 @@
             (CsrMatrix::try_from_csr_data(r,c,offset,ind, data).unwrap(), i, j)
         })
     }
-<<<<<<< HEAD
-
-    /// Count the fraction of the records in the given regions.
-    pub fn fraction_in_regions<D>(
-        self,
-        regions: &'a Vec<BedTree<D>>,
-    ) -> impl ExactSizeIterator<Item = (Vec<Vec<f64>>, usize, usize)> + 'a {
-        let k = regions.len();
-        self.map(move |(values, start, end)| {
-            let frac = values
-                .into_iter()
-                .map(|xs| {
-                    let n = xs.len() as f64;
-                    let mut counts = vec![0.0; k];
-                    xs.into_iter().for_each(|x| {
-                        regions.iter().enumerate().for_each(|(i, r)| {
-                            if r.is_overlapped(&x) {
-                                counts[i] += 1.0;
-                            }
-                        })
-                    });
-                    counts.iter_mut().for_each(|x| *x /= n);
-                    counts
-                })
-                .collect::<Vec<_>>();
-            (frac, start, end)
-        })
-    }
-=======
->>>>>>> ce8f7292
 }
 
 impl<I, T> Iterator for ChromValueIter<I>
@@ -844,19 +787,9 @@
             .context("key 'reference_sequences' is not present in the '.uns'")?;
         let chrs = df.column("reference_seq_name").unwrap().utf8()?;
         let chr_sizes = df.column("reference_seq_length").unwrap().u64()?;
-<<<<<<< HEAD
-        let res = chrs
-            .into_iter()
-            .flatten()
-            .map(|x| x.to_string())
-            .zip(chr_sizes.into_iter().flatten())
-            .collect();
-        Ok(ChromSizes(res))
-=======
         let res = chrs.into_iter().flatten().map(|x| x.to_string())
             .zip(chr_sizes.into_iter().flatten()).collect();
         Ok(res)
->>>>>>> ce8f7292
     }
 
     /// Read insertion counts stored in the `.obsm['insertion']` matrix.
@@ -885,18 +818,8 @@
 
     /// Compute the fraction of reads in each region.
     fn frip<D>(&self, regions: &Vec<BedTree<D>>) -> Result<Array2<f64>> {
-<<<<<<< HEAD
-        let chrom_values = self.read_chrom_values(2000)?;
-        let vec = chrom_values
-            .fraction_in_regions(regions)
-            .map(|x| x.0)
-            .flatten()
-            .flatten()
-            .collect::<Vec<_>>();
-=======
         let vec = fraction_in_regions(self.raw_count_iter(2000)?.into_chrom_values(), regions)
             .map(|x| x.0).flatten().flatten().collect::<Vec<_>>();
->>>>>>> ce8f7292
         Array2::from_shape_vec((self.n_obs(), regions.len()), vec).map_err(Into::into)
     }
 }
